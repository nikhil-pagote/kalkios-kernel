//! Filesystem syscalls

use context;
use scheme;
use syscall::data::{Packet, Stat};
use syscall::error::*;

pub fn file_op(a: usize, fd: usize, c: usize, d: usize) -> Result<usize> {
    let file = {
        let contexts = context::contexts();
        let context_lock = contexts.current().ok_or(Error::new(ESRCH))?;
        let context = context_lock.read();
        let file = context.get_file(fd).ok_or(Error::new(EBADF))?;
        file
    };

    let scheme = {
        let schemes = scheme::schemes();
        let scheme = schemes.get(file.scheme).ok_or(Error::new(EBADF))?;
        scheme.clone()
    };

    let mut packet = Packet {
        id: 0,
        a: a,
        b: file.number,
        c: c,
        d: d
    };

    scheme.handle(&mut packet);

    Error::demux(packet.a)
}

pub fn file_op_slice(a: usize, fd: usize, slice: &[u8]) -> Result<usize> {
    file_op(a, fd, slice.as_ptr() as usize, slice.len())
}

pub fn file_op_mut_slice(a: usize, fd: usize, slice: &mut [u8]) -> Result<usize> {
    file_op(a, fd, slice.as_mut_ptr() as usize, slice.len())
}

/// Change the current working directory
pub fn chdir(path: &[u8]) -> Result<usize> {
    let contexts = context::contexts();
    let context_lock = contexts.current().ok_or(Error::new(ESRCH))?;
    let context = context_lock.read();
    let canonical = context.canonicalize(path);
    *context.cwd.lock() = canonical;
    Ok(0)
}

/// Get the current working directory
pub fn getcwd(buf: &mut [u8]) -> Result<usize> {
    let contexts = context::contexts();
    let context_lock = contexts.current().ok_or(Error::new(ESRCH))?;
    let context = context_lock.read();
    let cwd = context.cwd.lock();
    let mut i = 0;
    while i < buf.len() && i < cwd.len() {
        buf[i] = cwd[i];
        i += 1;
    }
    Ok(i)
}

/// Open syscall
pub fn open(path: &[u8], flags: usize) -> Result<usize> {
    let path_canon = {
        let contexts = context::contexts();
        let context_lock = contexts.current().ok_or(Error::new(ESRCH))?;
        let context = context_lock.read();
        context.canonicalize(path)
    };

    let mut parts = path_canon.splitn(2, |&b| b == b':');
    let namespace_opt = parts.next();
    let reference_opt = parts.next();

    let (scheme_id, file_id) = {
        let namespace = namespace_opt.ok_or(Error::new(ENOENT))?;
        let (scheme_id, scheme) = {
            let schemes = scheme::schemes();
            let (scheme_id, scheme) = schemes.get_name(namespace).ok_or(Error::new(ENOENT))?;
            (scheme_id, scheme.clone())
        };
        let file_id = scheme.open(reference_opt.unwrap_or(b""), flags)?;
        (scheme_id, file_id)
    };

    let contexts = context::contexts();
    let context_lock = contexts.current().ok_or(Error::new(ESRCH))?;
    let context = context_lock.read();
    context.add_file(::context::file::File {
        scheme: scheme_id,
        number: file_id
    }).ok_or(Error::new(EMFILE))
}

/// mkdir syscall
pub fn mkdir(path: &[u8], mode: usize) -> Result<usize> {
    let path_canon = {
        let contexts = context::contexts();
        let context_lock = contexts.current().ok_or(Error::new(ESRCH))?;
        let context = context_lock.read();
        context.canonicalize(path)
    };

    let mut parts = path_canon.splitn(2, |&b| b == b':');
    let namespace_opt = parts.next();
    let reference_opt = parts.next();

    let namespace = namespace_opt.ok_or(Error::new(ENOENT))?;
    let scheme = {
        let schemes = scheme::schemes();
        let (_scheme_id, scheme) = schemes.get_name(namespace).ok_or(Error::new(ENOENT))?;
        scheme.clone()
    };
    scheme.mkdir(reference_opt.unwrap_or(b""), mode)
}

/// rmdir syscall
pub fn rmdir(path: &[u8]) -> Result<usize> {
    let path_canon = {
        let contexts = context::contexts();
        let context_lock = contexts.current().ok_or(Error::new(ESRCH))?;
        let context = context_lock.read();
        context.canonicalize(path)
    };

    let mut parts = path_canon.splitn(2, |&b| b == b':');
    let namespace_opt = parts.next();
    let reference_opt = parts.next();

    let namespace = namespace_opt.ok_or(Error::new(ENOENT))?;
    let scheme = {
        let schemes = scheme::schemes();
        let (_scheme_id, scheme) = schemes.get_name(namespace).ok_or(Error::new(ENOENT))?;
        scheme.clone()
    };
    scheme.rmdir(reference_opt.unwrap_or(b""))
}

/// Unlink syscall
pub fn unlink(path: &[u8]) -> Result<usize> {
    let path_canon = {
        let contexts = context::contexts();
        let context_lock = contexts.current().ok_or(Error::new(ESRCH))?;
        let context = context_lock.read();
        context.canonicalize(path)
    };

    let mut parts = path_canon.splitn(2, |&b| b == b':');
    let namespace_opt = parts.next();
    let reference_opt = parts.next();

    let namespace = namespace_opt.ok_or(Error::new(ENOENT))?;
    let scheme = {
        let schemes = scheme::schemes();
        let (_scheme_id, scheme) = schemes.get_name(namespace).ok_or(Error::new(ENOENT))?;
        scheme.clone()
    };
    scheme.unlink(reference_opt.unwrap_or(b""))
}

/// Close syscall
pub fn close(fd: usize) -> Result<usize> {
    let file = {
        let contexts = context::contexts();
        let context_lock = contexts.current().ok_or(Error::new(ESRCH))?;
        let context = context_lock.read();
        let file = context.remove_file(fd).ok_or(Error::new(EBADF))?;
        file
    };

    context::event::unregister(fd, file.scheme, file.number);

    let scheme = {
        let schemes = scheme::schemes();
        let scheme = schemes.get(file.scheme).ok_or(Error::new(EBADF))?;
        scheme.clone()
    };
    scheme.close(file.number)
}

/// Duplicate file descriptor
pub fn dup(fd: usize) -> Result<usize> {
    let file = {
        let contexts = context::contexts();
        let context_lock = contexts.current().ok_or(Error::new(ESRCH))?;
        let context = context_lock.read();
        let file = context.get_file(fd).ok_or(Error::new(EBADF))?;
        file
    };

<<<<<<< HEAD
    let new_id = {
=======
    let file_id = {
>>>>>>> 5877c8ac
        let scheme = {
            let schemes = scheme::schemes();
            let scheme = schemes.get(file.scheme).ok_or(Error::new(EBADF))?;
            scheme.clone()
        };
<<<<<<< HEAD
        scheme.dup(file.number)?
    };
=======
        scheme.dup(file.number)
    }?;
>>>>>>> 5877c8ac

    let contexts = context::contexts();
    let context_lock = contexts.current().ok_or(Error::new(ESRCH))?;
    let context = context_lock.read();
    context.add_file(::context::file::File {
        scheme: file.scheme,
<<<<<<< HEAD
        number: new_id
=======
        number: file_id
>>>>>>> 5877c8ac
    }).ok_or(Error::new(EMFILE))
}

/// Register events for file
pub fn fevent(fd: usize, flags: usize) -> Result<usize> {
    let file = {
        let contexts = context::contexts();
        let context_lock = contexts.current().ok_or(Error::new(ESRCH))?;
        let context = context_lock.read();
        let file = context.get_file(fd).ok_or(Error::new(EBADF))?;
        file
    };

    let scheme = {
        let schemes = scheme::schemes();
        let scheme = schemes.get(file.scheme).ok_or(Error::new(EBADF))?;
        scheme.clone()
    };
    scheme.fevent(file.number, flags)?;
    context::event::register(fd, file.scheme, file.number);
    Ok(0)
}<|MERGE_RESOLUTION|>--- conflicted
+++ resolved
@@ -6,12 +6,12 @@
 use syscall::error::*;
 
 pub fn file_op(a: usize, fd: usize, c: usize, d: usize) -> Result<usize> {
-    let file = {
+    let (file, pid, uid, gid) = {
         let contexts = context::contexts();
         let context_lock = contexts.current().ok_or(Error::new(ESRCH))?;
         let context = context_lock.read();
         let file = context.get_file(fd).ok_or(Error::new(EBADF))?;
-        file
+        (file, context.id, context.uid, context.gid)
     };
 
     let scheme = {
@@ -22,6 +22,9 @@
 
     let mut packet = Packet {
         id: 0,
+        pid: pid,
+        uid: uid,
+        gid: gid,
         a: a,
         b: file.number,
         c: c,
@@ -194,34 +197,21 @@
         file
     };
 
-<<<<<<< HEAD
     let new_id = {
-=======
-    let file_id = {
->>>>>>> 5877c8ac
         let scheme = {
             let schemes = scheme::schemes();
             let scheme = schemes.get(file.scheme).ok_or(Error::new(EBADF))?;
             scheme.clone()
         };
-<<<<<<< HEAD
         scheme.dup(file.number)?
     };
-=======
-        scheme.dup(file.number)
-    }?;
->>>>>>> 5877c8ac
 
     let contexts = context::contexts();
     let context_lock = contexts.current().ok_or(Error::new(ESRCH))?;
     let context = context_lock.read();
     context.add_file(::context::file::File {
         scheme: file.scheme,
-<<<<<<< HEAD
         number: new_id
-=======
-        number: file_id
->>>>>>> 5877c8ac
     }).ok_or(Error::new(EMFILE))
 }
 
