/// This function is where the kernel sets up IRQ handlers
/// It is increcibly unsafe, and should be minimal in nature
/// It must create the IDT with the correct entries, those entries are
/// defined in other files inside of the `arch` module

use core::sync::atomic::{AtomicBool, ATOMIC_BOOL_INIT, AtomicUsize, ATOMIC_USIZE_INIT, Ordering};

use acpi;
use allocator;
use device;
use gdt;
use idt;
use interrupt;
use memory;
use paging::{self, entry, Page, VirtualAddress};
use paging::mapper::MapperFlushAll;

use stop;

/// Test of zero values in BSS.
static BSS_TEST_ZERO: usize = 0;
/// Test of non-zero values in data.
static DATA_TEST_NONZERO: usize = 0xFFFFFFFFFFFFFFFF;
/// Test of zero values in thread BSS
#[thread_local]
static mut TBSS_TEST_ZERO: usize = 0;
/// Test of non-zero values in thread data.
#[thread_local]
static mut TDATA_TEST_NONZERO: usize = 0xFFFFFFFFFFFFFFFF;

pub static KERNEL_BASE: AtomicUsize = ATOMIC_USIZE_INIT;
pub static KERNEL_SIZE: AtomicUsize = ATOMIC_USIZE_INIT;
pub static CPU_COUNT: AtomicUsize = ATOMIC_USIZE_INIT;
pub static AP_READY: AtomicBool = ATOMIC_BOOL_INIT;
static BSP_READY: AtomicBool = ATOMIC_BOOL_INIT;

extern {
    /// Kernel main function
    fn kmain(cpus: usize) -> !;
    /// Kernel main for APs
    fn kmain_ap(id: usize) -> !;
}

/// The entry to Rust, all things must be initialized
#[no_mangle]
pub unsafe extern fn kstart(kernel_base: usize, kernel_size: usize, stack_base: usize, stack_size: usize) -> ! {
    {
        // BSS should already be zero
        {
            assert_eq!(BSS_TEST_ZERO, 0);
            assert_eq!(DATA_TEST_NONZERO, 0xFFFFFFFFFFFFFFFF);
        }

        KERNEL_BASE.store(kernel_base, Ordering::SeqCst);
        KERNEL_SIZE.store(kernel_size, Ordering::SeqCst);

        println!("Kernel: {:X}:{:X}", kernel_base, kernel_base + kernel_size);
        println!("Stack: {:X}:{:X}", stack_base, stack_base + stack_size);

        // Initialize memory management
        memory::init(0, kernel_base + ((kernel_size + 4095)/4096) * 4096);

        // Initialize paging
        let (mut active_table, tcb_offset) = paging::init(0, kernel_base, kernel_base + kernel_size, stack_base, stack_base + stack_size);

        // Set up GDT
        gdt::init(tcb_offset, stack_base + stack_size);

        // Set up IDT
        idt::init();

        // Test tdata and tbss
        {
            assert_eq!(TBSS_TEST_ZERO, 0);
            TBSS_TEST_ZERO += 1;
            assert_eq!(TBSS_TEST_ZERO, 1);
            assert_eq!(TDATA_TEST_NONZERO, 0xFFFFFFFFFFFFFFFF);
            TDATA_TEST_NONZERO -= 1;
            assert_eq!(TDATA_TEST_NONZERO, 0xFFFFFFFFFFFFFFFE);
        }

        // Reset AP variables
        CPU_COUNT.store(1, Ordering::SeqCst);
        AP_READY.store(false, Ordering::SeqCst);
        BSP_READY.store(false, Ordering::SeqCst);

        // Setup kernel heap
        {
            let mut flush_all = MapperFlushAll::new();

            // Map heap pages
            let heap_start_page = Page::containing_address(VirtualAddress::new(::KERNEL_HEAP_OFFSET));
            let heap_end_page = Page::containing_address(VirtualAddress::new(::KERNEL_HEAP_OFFSET + ::KERNEL_HEAP_SIZE-1));
            for page in Page::range_inclusive(heap_start_page, heap_end_page) {
                let result = active_table.map(page, entry::PRESENT | entry::GLOBAL | entry::WRITABLE | entry::NO_EXECUTE);
                flush_all.consume(result);
            }

            flush_all.flush(&mut active_table);

            // Init the allocator
            allocator::init(::KERNEL_HEAP_OFFSET, ::KERNEL_HEAP_SIZE);
        }

        // Initialize devices
        device::init(&mut active_table);

        // Read ACPI tables, starts APs
        acpi::init(&mut active_table);

        // Initialize all of the non-core devices not otherwise needed to complete initialization
        device::init_noncore();

        // Initialize memory functions after core has loaded
        memory::init_noncore();

        BSP_READY.store(true, Ordering::SeqCst);
    }

    kmain(CPU_COUNT.load(Ordering::SeqCst));
}

/// Entry to rust for an AP
pub unsafe extern fn kstart_ap(cpu_id: usize, bsp_table: usize, stack_start: usize, stack_end: usize) -> ! {
    {
        assert_eq!(BSS_TEST_ZERO, 0);
        assert_eq!(DATA_TEST_NONZERO, 0xFFFFFFFFFFFFFFFF);

        // Initialize paging
        let tcb_offset = paging::init_ap(cpu_id, bsp_table, stack_start, stack_end);

        // Set up GDT for AP
        gdt::init(tcb_offset, stack_end);

        // Set up IDT for AP
        idt::init();

        // Test tdata and tbss
        {
            assert_eq!(TBSS_TEST_ZERO, 0);
            TBSS_TEST_ZERO += 1;
            assert_eq!(TBSS_TEST_ZERO, 1);
            assert_eq!(TDATA_TEST_NONZERO, 0xFFFFFFFFFFFFFFFF);
            TDATA_TEST_NONZERO -= 1;
            assert_eq!(TDATA_TEST_NONZERO, 0xFFFFFFFFFFFFFFFE);
        }

        // Initialize devices (for AP)
        device::init_ap();

        AP_READY.store(true, Ordering::SeqCst);
    }

    while ! BSP_READY.load(Ordering::SeqCst) {
        interrupt::pause();
    }

    kmain_ap(cpu_id);
}

<<<<<<< HEAD
pub unsafe fn usermode(ip: usize, sp: usize, arg: usize) -> ! {
=======
pub unsafe fn usermode(ip: usize, sp: usize) -> ! {
    stop::kstop();
>>>>>>> fa24650c
    // Go to usermode
    asm!("mov ds, r10d
        mov es, r10d
        mov fs, r11d
        mov gs, r10d
        push r10
        push r12
        push r13
        push r14
        push r15
        iretq"
        : // No output because it never returns
        :   "{r10}"(gdt::GDT_USER_DATA << 3 | 3), // Data segment
            "{r11}"(gdt::GDT_USER_TLS << 3 | 3), // TLS segment
            "{r12}"(sp), // Stack pointer
            "{r13}"(3 << 12 | 1 << 9), // Flags - Set IOPL and interrupt enable flag
            "{r14}"(gdt::GDT_USER_CODE << 3 | 3), // Code segment
            "{r15}"(ip) // IP
            "{rdi}"(arg) // Argument
        : // No clobers because it never returns
        : "intel", "volatile");
    unreachable!();
}<|MERGE_RESOLUTION|>--- conflicted
+++ resolved
@@ -158,12 +158,7 @@
     kmain_ap(cpu_id);
 }
 
-<<<<<<< HEAD
 pub unsafe fn usermode(ip: usize, sp: usize, arg: usize) -> ! {
-=======
-pub unsafe fn usermode(ip: usize, sp: usize) -> ! {
-    stop::kstop();
->>>>>>> fa24650c
     // Go to usermode
     asm!("mov ds, r10d
         mov es, r10d
