--- conflicted
+++ resolved
@@ -187,7 +187,51 @@
                 result.ignore();
             }
         }
-<<<<<<< HEAD
+    });
+
+    // This switches the active table, which is setup by the bootloader, to a correct table
+    // setup by the lambda above. This will also flush the TLB
+    active_table.switch(new_table);
+
+    (active_table, init_tcb(cpu_id))
+}
+
+pub unsafe fn init_ap(cpu_id: usize, bsp_table: usize, stack_start: usize, stack_end: usize) -> usize {
+    extern {
+        /// The starting byte of the thread data segment
+        static mut __tdata_start: u8;
+        /// The ending byte of the thread data segment
+        static mut __tdata_end: u8;
+        /// The starting byte of the thread BSS segment
+        static mut __tbss_start: u8;
+        /// The ending byte of the thread BSS segment
+        static mut __tbss_end: u8;
+    }
+
+    init_pat();
+
+    let mut active_table = ActivePageTable::new();
+
+    let mut new_table = InactivePageTable::from_address(bsp_table);
+
+    let mut temporary_page = TemporaryPage::new(Page::containing_address(VirtualAddress::new(::USER_TMP_MISC_OFFSET)));
+
+    active_table.with(&mut new_table, &mut temporary_page, |mapper| {
+        // Map tdata and tbss
+        {
+            let size = & __tbss_end as *const _ as usize - & __tdata_start as *const _ as usize;
+
+            let start = ::KERNEL_PERCPU_OFFSET + ::KERNEL_PERCPU_SIZE * cpu_id;
+            let end = start + size;
+
+            let start_page = Page::containing_address(VirtualAddress::new(start));
+            let end_page = Page::containing_address(VirtualAddress::new(end - 1));
+            for page in Page::range_inclusive(start_page, end_page) {
+                let result = mapper.map(page, PRESENT | GLOBAL | NO_EXECUTE | WRITABLE);
+                // The flush can be ignored as this is not the active table. See later active_table.switch
+                result.ignore();
+            }
+        }
 
         let mut remap = |start: usize, end: usize, flags: EntryFlags| {
             if end > start {
@@ -204,84 +248,6 @@
 
         // Remap stack writable, no execute
         remap(stack_start - ::KERNEL_OFFSET, stack_end - ::KERNEL_OFFSET, PRESENT | GLOBAL | NO_EXECUTE | WRITABLE);
-
-        // Remap a section with `flags`
-        let mut remap_section = |start: &u8, end: &u8, flags: EntryFlags| {
-            remap(start as *const _ as usize - ::KERNEL_OFFSET, end as *const _ as usize - ::KERNEL_OFFSET, flags);
-        };
-        // Remap text read-only
-        remap_section(& __text_start, & __text_end, PRESENT | GLOBAL);
-        // Remap rodata read-only, no execute
-        remap_section(& __rodata_start, & __rodata_end, PRESENT | GLOBAL | NO_EXECUTE);
-        // Remap data writable, no execute
-        remap_section(& __data_start, & __data_end, PRESENT | GLOBAL | NO_EXECUTE | WRITABLE);
-        // Remap tdata master writable, no execute
-        remap_section(& __tdata_start, & __tdata_end, PRESENT | GLOBAL | NO_EXECUTE);
-        // Remap bss writable, no execute
-        remap_section(& __bss_start, & __bss_end, PRESENT | GLOBAL | NO_EXECUTE | WRITABLE);
-=======
->>>>>>> 0478e5f7
-    });
-
-    // This switches the active table, which is setup by the bootloader, to a correct table
-    // setup by the lambda above. This will also flush the TLB
-    active_table.switch(new_table);
-
-    (active_table, init_tcb(cpu_id))
-}
-
-pub unsafe fn init_ap(cpu_id: usize, bsp_table: usize, stack_start: usize, stack_end: usize) -> usize {
-    extern {
-        /// The starting byte of the thread data segment
-        static mut __tdata_start: u8;
-        /// The ending byte of the thread data segment
-        static mut __tdata_end: u8;
-        /// The starting byte of the thread BSS segment
-        static mut __tbss_start: u8;
-        /// The ending byte of the thread BSS segment
-        static mut __tbss_end: u8;
-    }
-
-    init_pat();
-
-    let mut active_table = ActivePageTable::new();
-
-    let mut new_table = InactivePageTable::from_address(bsp_table);
-
-    let mut temporary_page = TemporaryPage::new(Page::containing_address(VirtualAddress::new(::USER_TMP_MISC_OFFSET)));
-
-    active_table.with(&mut new_table, &mut temporary_page, |mapper| {
-        // Map tdata and tbss
-        {
-            let size = & __tbss_end as *const _ as usize - & __tdata_start as *const _ as usize;
-
-            let start = ::KERNEL_PERCPU_OFFSET + ::KERNEL_PERCPU_SIZE * cpu_id;
-            let end = start + size;
-
-            let start_page = Page::containing_address(VirtualAddress::new(start));
-            let end_page = Page::containing_address(VirtualAddress::new(end - 1));
-            for page in Page::range_inclusive(start_page, end_page) {
-                let result = mapper.map(page, PRESENT | GLOBAL | NO_EXECUTE | WRITABLE);
-                // The flush can be ignored as this is not the active table. See later active_table.switch
-                result.ignore();
-            }
-        }
-
-        let mut remap = |start: usize, end: usize, flags: EntryFlags| {
-            if end > start {
-                let start_frame = Frame::containing_address(PhysicalAddress::new(start));
-                let end_frame = Frame::containing_address(PhysicalAddress::new(end - 1));
-                for frame in Frame::range_inclusive(start_frame, end_frame) {
-                    let page = Page::containing_address(VirtualAddress::new(frame.start_address().get() + ::KERNEL_OFFSET));
-                    let result = mapper.map_to(page, frame, flags);
-                    // The flush can be ignored as this is not the active table. See later active_table.switch
-                    result.ignore();
-                }
-            }
-        };
-
-        // Remap stack writable, no execute
-        remap(stack_start - ::KERNEL_OFFSET, stack_end - ::KERNEL_OFFSET, PRESENT | GLOBAL | NO_EXECUTE | WRITABLE);
     });
 
     // This switches the active table, which is setup by the bootloader, to a correct table
